--- conflicted
+++ resolved
@@ -6389,13 +6389,9 @@
   fprintf(ERROUT, "   -v <vlans>         -  exclude vlans\n");
   fprintf(ERROUT, "   -4                 -  listen on IPv4 socket only\n");
   fprintf(ERROUT, "   -6                 -  listen on IPv6 socket only\n");
-<<<<<<< HEAD
   fprintf(ERROUT, "   -A                 -  listen on both IPv4 and IPv6 sockets\n");
-=======
   fprintf(ERROUT, "   -b <address>       -  listen on selected address only\n");
   fprintf(ERROUT, "                         (must match address family selected by -4 / -6)\n");
-  fprintf(ERROUT, "   +4                 -  listen on both IPv4 and IPv6 sockets\n");
->>>>>>> d4cea1f6
   fprintf(ERROUT, "\n");
   fprintf(ERROUT, "=============== Advanced Tools ===========================================\n");
   fprintf(ERROUT, "| sFlow-RT (real time)  - https://sflow-rt.com                           |\n");
@@ -6418,7 +6414,6 @@
   sfConfig.listen6 = YES;
   sfConfig.keepGoing = NO;
 
-<<<<<<< HEAD
   /* change "+v" to "-V"
      and "+4" to "-A"
      for backwards compatibility */
@@ -6432,46 +6427,6 @@
 	argv[ii][0] = '-';
 	argv[ii][1] = 'A';
       }
-=======
-  /* walk though the args */
-  while (arg < argc) {
-    plus = (argv[arg][0] == '+');
-    minus = (argv[arg][0] == '-');
-    if(plus == NO && minus == NO) { instructions(*argv); exit(1); }
-    in = argv[arg++][1];
-    /* check first that options with/without arguments are correct */
-    switch(in) {
-    case 't':
-    case 'l':
-    case 'g':
-    case 'j':
-    case 'J':
-    case 'H':
-    case 'x':
-    case 'e':
-    case 's':
-#ifdef SPOOFSOURCE
-    case 'S':
-#endif
-    case 'D':
-    case '4':
-    case '6':
-    case 'k':
-    case '?':
-    case 'h':
-      break;
-    case 'L':
-    case 'p':
-    case 'r':
-    case 'z':
-    case 'c':
-    case 'd':
-    case 'f':
-    case 'N':
-    case 'b':
-    case 'v': if(arg < argc) break;
-    default: instructions(*argv); exit(1);
->>>>>>> d4cea1f6
     }
   }
   
@@ -6511,12 +6466,13 @@
        { "forwarding-target", required_argument, NULL, 'f' },
        { "include-vlans", required_argument, NULL, 'v' },
        { "exclude-vlans", required_argument, NULL, 'V' },
+       { "listen-address", required_argument, NULL, 'b' },
        { 0,0,0,0 }
       };
 
     in = getopt_long(argc,
 		     argv,
-		     "ljJgtTHxesSD46Akh?zL:p:r:R:P:c:d:N:f:v:V:",
+		     "ljJgtTHxesSD46Akh?zL:p:r:R:P:c:d:N:f:v:V:b:",
 		     long_options,
 		     &option_index);
 
@@ -6610,16 +6566,14 @@
       sfConfig.listen4 = NO;
       sfConfig.listen6 = YES;
       break;
-<<<<<<< HEAD
     case 'A':
       sfConfig.listenControlled = YES;
       sfConfig.listen4 = YES;
       sfConfig.listen6 = YES;
-=======
+      break;
     case 'b':
       sfConfig.listenControlled = YES;
-      sfConfig.listenAddress = argv[arg++];
->>>>>>> d4cea1f6
+      sfConfig.listenAddress = strdup(optarg);
       break;
     case 'k':
       sfConfig.keepGoing = YES;
